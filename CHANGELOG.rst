Unreleased
----------
**Added**
  Support for specifying if all or only the latest version of a member should be
  updated when type 1 updates are applied to ``SlowlyChangingDimension``.

**Fixed**
  All uses of ``open()`` in the beginner guide now include "utf-8" to minimize
  the chance of errors due to different encodings.

  ``dependson`` is now a list instead of a filter iterator. This fixes issue #72 
  where dependencies were only loaded in the first bulk load.

**Changed**
<<<<<<< HEAD
  ``SQLSource`` now has a ``fetchsize`` constructor parameter so the end-user can
  control how much data should be held in main memory for each round trip to the RDBMS.
=======
  Changed psycopg2 bulkloader documentation to use ``copy_expert`` instead of 
  ``copy_from``. This solves issue #74, where newer psycopg2 versions escape 
  table names to avoid sql injection.
>>>>>>> 95ed6304

Version 2.8
-----------
**Added**
  pygrametl's existing set of unit tests. By default, the unit tests are executed
  against an in-memory SQLite database so no configuration is needed.

  ``SQLTransformingSource`` a new class supporting transformation of rows by loading
  them into a temporary table in an RDBMS and then retrieving them using an SQL
  query.

  ``SlowlyChangingDimension.lookupasof`` which can be used to lookup the version of a
  member that was valid at a given time.

**Changed**
  Beginner guide updated and dataset added to it.

  If a ``rowexpander`` does not return a row in the form of a ``dict``,
  ``Dimension.ensure`` now explicitly raises a ``TypeError`` with the name of
  the function set as the ``rowexpander``.

  ``ymdhmsparser`` can now handle ``datetime.datetime`` as input. Any other
  input is cast to a string. (GitHub issue #40)

  ``ymdparser`` can now handle ``datetime.datetime`` and ``datetime.date`` as
  input. Any other input is cast to a string.  (GitHub issue #40)

  If ``orderingatt`` is not specified for a ``SlowlyChangingDimension``,
  ``fromatt`` will now be used if ``versionatt`` are ``toatt`` not specified.

  When using ``fromatt`` or ``toatt`` as ``orderingatt``, the generated SQL
  will specify NULLS FIRST or NULLS LAST. Before this change, NULLS FIRST was
  assumed for ORDER BY DESC, but this is not guaranteed to hold for all
  DBMSs. The change thus requires the used DBMS to support that NULLS FIRST or
  NULLS LAST is specified in the generated SQL.

**Fixed**
  ``BulkFactTable.__init__`` now sets the attributes ``keyrefs``, ``measures``,
  and ``all``. These attributes are required by the ``FactTablePartitioner``.

  ``BulkFactTable`` constructed with ``usemultirow=True`` (the default is
  ``False``) can now load rows containing ``NULL`` values. (GitHub issue #50)

  Incorrect quotation of identifiers in ``SlowlyChangingDimension`` fixed.

  Missing key value of root when calling ``getbykey`` of ``SnowflakedDimension`` fixed.

  Added explicit commit and rollback to fix problems with hanging DTT.

Version 2.7
-----------
**Note**
  This is the last version to actively support Python 2. Support for it will
  slowly be reduced as we continue to develop pygrametl.

**Added**
  ``drawntabletesting`` a new module for testing ETL flows. The module makes it
  easy to define the preconditions and postconditions for the database as part
  of each test. This is done simply by "drawing" the tables and their contents
  using strings.

  ``AccumulatingSnapshotFactTable`` a new class supporting accumulating snapshot
  fact tables where facts can be updated as a process progresses.

  ``BatchFactTable.__init__`` now optionally takes the argument ``usemultirow``.
  When this argument is ``True`` (the default is ``False``), batches are loaded
  using ``execute`` with a single ``INSERT INTO name VALUES`` statement instead
  of ``executemany()``. (GitHub issue #19).

  ``closecurrent`` method added to ``SlowlyChangingDimension`` to make it
  possible to set an end date for the most current version without adding a new
  version.

  A (read-only) property ``awaitingrows`` added to ``BatchFactTable`` and
  ``_BaseBulkloadable`` to get the number of inserted rows awaiting to be loaded
  into the database table. (GitHub issue #23)

**Changed**
  ``SlowlyChangingDimension.scdensure`` now checks if the newest version has its
  ``toatt`` set to a value different from ``maxto`` (if ``toatt`` is defined).
  This can happen from a call to ``closecurrent`` or a manual update. If it is
  the case, a new version will be added when ``scdensure`` is called even if no
  other differences are present.

  Generators in ``datasources`` don't raise ``StopIteration`` anymore as
  required by PEP 479.

  ``__author__`` and ``__maintainer__`` removed from all .py files.

  ``__version__`` removed from all .py files except ``pygrametl/__init__.py``
  The version of pygrametl is thus now available as ``pygrametl.__version__``
  and will be updated for every release.

**Fixed**
  Outdated information stating that type 1 slowly changing dimensions are not
  supported has been removed from the documentation. In addition, minor errors
  and inconsistencies have been corrected throughput the documentation. (GitHub
  issue #27)

  Wrong use of paramstyle in ``ConnectionWrapper.executemany`` fixed.

  A call to an incorrect method in ``aggregators.Avg.finish()``.

  The ``datespan()`` function now checks whether ``fromdate`` and ``todate`` are
  strings before calling ``.split()``. In addition, the function now uses
  ``dict.items()`` instead of ``dict.iteritems()`` which is not supported in
  Python 3.

Version 2.6
-----------
**Added**
  ``PandasSource`` a new class, that given a Pandas ``DataFrame`` acts as a data
  source. Each row of the ``DataFrame`` is returned as a ``dict`` that can be
  loaded into a data warehouse using ``tables``.

  ``MappingSource`` a new class, that given a data source and a dictionary of
  columns to callables, maps the callables over each element of the specified
  column before returning the row.

**Changed**
  ``SlowlyChangingDimension`` improved to make ``versionatt`` optional. (GitHub
  issue #12. Thanks to HereticSK)

  ``ConnectionWrapper.__init__`` now optionally takes the argument
  ``copyintonew``. When this argument is ``True`` (the default is ``False``), a
  new ``dict`` with parameters is created when a statement is executed. The new
  ``dict`` only holds the k/v pairs needed by the statement. This is to avoid
  ``DatabaseError: ORA-01036: illegal variable name/number`` with cx_Oracle.
  (GitHub issue #9).

  First argument to ``TypedCSVSource.__init__`` renamed from ``csvfile`` to
  ``f`` to be consistent with documentation and ``CSVSource``

**Fixed**
  ``ConnectionWrapper.execute`` does not pass the argument ``arguments`` to the
  underlying cursor's execute method if ``arguments`` is ``None``. Some drivers
  raise an ``Error`` if ``None`` is passed, some don't.

Version 2.5
-----------
**Added**
  ``TypedCSVSource`` a new class that reads a CSV file (by means of
  ``csv.DictReader``) and performs user-specified casts (or other function
  calls) on the values before returning the rows.

  Added ``definequote`` function to enable quoting of SQL identifiers in all
  tables.

  Added ``getdbfriendlystr`` function to enable conversion of values into
  strings that are accepted by an RDBMS. Boolean values become ```0`` or ``1``,
  ``None`` values can be replaced by another value.

  All Bulkloadables now accept the argument ``strconverter`` to their
  ``__init__`` methods. This should be a function that converts values into
  strings that are written to a temporary file and eventually bulkloaded. The
  default value is the new ``getdbfriendlystr``.

  ``SlowlyChangingDimension`` can now optionally be given the argument
  ``useorderby`` when instantiated. If ``True`` (the default), the SQL used by
  ``lookup`` uses ``ORDER BY`` (this is the same behaviour as before). If
  ``False``, ``ORDER BY`` is not used and the SQL used by ``lookup`` will fetch
  all versions of the member and then find the key value for the newest version
  with Python code. For some systems, this can lead to significant performance
  improvements.

**Changed**
  Generator used in ``ConnectionWrapper.fetchalltuples`` to reduce memory
  consumption. (Thanks to Alexey Kuzmenko)

  ``SlowlyChangingDimension`` can sometimes avoid deleting from the cache on
  updates, now checked in the same way as in ``CachedDimension``

  ``rowfactory`` now tries to use ``fetchmany``. (Suggested by Alexey Kuzmenko).

  ``_BaseBulkloadable`` now has the method ``insert`` while the methods
  ``_insertwithnull`` and ``_insertwithoutnull`` have been removed (and
  subclasses do thus not pick one of them at runtime). The ``insert`` method
  will always call ``strconverter`` (see above) no matter if a ``nullsubst`` has
  been specified or not.

  ``_BaseBulkloadable`` will now raise a ``TypeError`` if no ``nullsubst`` is
  specified and a ``None`` value is present. Before this change, the ``None``
  value would silently be converted into the string ``'None'``. Users must now
  give a ``nullsubst`` argument when instantiating a subclass of
  ``_BaseBulkloadable`` that should be able to handle ``None`` values.

  ``SubprocessFactTable`` has been changed similarly to ``_BaseBulkloadable``
  and does now define ``insert`` which uses ``strconverter``. Thus
  ``_insertwithnull`` and  ``_insertwithoutnull`` have been removed.

  ``getunderlyingmodule`` has been changed and now tries different possible
  module names and looks for ``'paramstyle'`` and ``'connect'``.
  ``ConnectionWrapper`` now uses ``getunderlyingmodule`` in ``__init__`` when
  trying to determine the paramstyle to use.

**Fixed**
  Using ``cachesize=0`` with ``SlowlyChangingDimension`` no longer causes
  crash.

  Problem with double use of namemappings in ``_before_update`` in
  ``CachedDimension`` and ``SlowlyChangingDimension`` fixed. (Thanks to Alexey
  Kuzmenko).

  Problem with ``rowfactory`` only returning one row fixed. (Thanks to Alexey
  Kuzmenko).

  Problem with ``JDBCConnectionWrapper.rowfactory`` returning dictionaries with
  incorrect keys fixed. (GitHub issue #5).

  Problem with ``TypeOneSlowlyChangingDimension`` caching ``None`` after an
  update if a namemapping mapped to an attribute not in the update row fixed.

  Problem in ``__init__.copy`` fixed.

  Namemapping is now used when comparing measure values in ``FactTable.ensure``
  with ``compare=True``.

Version 2.4
-----------
**Note**
  This is the last version to support versions of Python 2 older than 2.7

**Added**
  ``TypeOneSlowlyChangingDimension`` a new class that adds support for efficient
  loading and updating of a type 1 exclusive slowly changing dimension.

  ``CachedBulkLoadingDimension`` a new class that supports bulk loading a
  dimension without requiring the caching of all rows that are loaded.

  Alternative implementation of ``FIFODict`` based on an ``OrderedDict``.
  (Thanks to Alexey Kuzmenko).

  Dimension classes with finite caches can now be prefilled more efficiently
  using the ``FETCH FIRST`` SQL statement for increased performance.

  Examples on how to perform bulk loading in MySQL, Oracle Database, and
  Microsoft SQL Server. (Thanks to Alexey Kuzmenko).

**Changed**
  It is now verified that ``lookupatts`` is a subset of all attributes.

  All method calls to a superclass constructor now uses named parameters.

  Made cosmetic changes, and added additional information about how to ensure
  cache coherency between pygrametl and the database to existing docstrings.

  The entire codebase was updated to adhere more closely to PEP 8 using
  autopep8.

**Fixed**
  Using ``dependson`` no longer causes crashes due to multiple loads of a table.
  (Thanks to Alexey Kuzmenko).

  Using ``defaultidvalue`` no longer causes ``Dimension.ensure`` to fail to
  insert correctly, or make ``CachedDimension.ensure`` produce duplicates.
  (Thanks to Alexey Kuzmenko).

  Using ``SlowlyChangingDimension`` with the cache disabled no longer causes a
  crash in ``SlowlyChangingDimension.scdensure``.

  Using ``BulkDimension``, ``CachedBulkDimension`` or ``BulkFactTable`` with
  ``tempdest`` and ``usefilename`` no longer causes a crash in
  ``_BaseBulkloadable._bulkloadnow``.

Version 2.3.2
-------------
**Fixed**
  ``SnowflakedDimension`` no longer crashes due to ``levellist`` not being a
  list before the length of it is computed.

  ``FactTable`` now inserts the correct number of commas to the SQL statements
  used for inserting rows, independent of the value of ``keyrefs``.

Version 2.3.1
-------------
**Fixed**
  Using other parameter styles than ``pyformat`` no longer causes a crash in
  ``ConnectionWrapper``.

Version 2.3
-------------
**Added**
  A new quick start guide was added to the documentation.

  Added code examples for all classes in pygrametl except ``Steps``.

  pygrametl now officially supports Python 2.6.X, Python 2.7.X, Python 3, Jython
  2.5.X and Jython 2.7.X.

  ``BulkDimension`` a new class that supports bulk loading of dimension tables.

  ``_BaseBulkloadable`` with common functionality for ``BulkFactTable`` and
  ``BulkDimension``.

  ``SQLSource`` can now pass parameters to the cursor's ``execute`` function.

**Fixed**
  Importing everything from ``tables`` using a wildcard now longer causes a
  crash.

Version 2.2
-----------
**Added**
  Created a PyPI package and uploaded it to `pypi.python.org/project/pygrametl
  <https://pypi.python.org/project/pygrametl>`_.

  Added code examples for some of the classes in pygrametl.

**Changed**
  Documentation is now written in reStructuredText and compiled using Sphinx.<|MERGE_RESOLUTION|>--- conflicted
+++ resolved
@@ -12,14 +12,12 @@
   where dependencies were only loaded in the first bulk load.
 
 **Changed**
-<<<<<<< HEAD
   ``SQLSource`` now has a ``fetchsize`` constructor parameter so the end-user can
   control how much data should be held in main memory for each round trip to the RDBMS.
-=======
+  
   Changed psycopg2 bulkloader documentation to use ``copy_expert`` instead of 
   ``copy_from``. This solves issue #74, where newer psycopg2 versions escape 
   table names to avoid sql injection.
->>>>>>> 95ed6304
 
 Version 2.8
 -----------
